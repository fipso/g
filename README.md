--- conflicted
+++ resolved
@@ -1,199 +1,5 @@
-<<<<<<< HEAD
-# Go Branch
-Used to build with nothing but go
-=======
-<img width="407" height="249" alt="image" src="https://github.com/user-attachments/assets/28b2a641-1e6e-43b5-81e4-7edfae2d4735" />
-<br/><br/>
+# gVisor
 
-[![Build status](https://badge.buildkite.com/3b159f20b9830461a71112566c4171c0bdfd2f980a8e4c0ae6.svg?branch=master)](https://buildkite.com/gvisor/pipeline)
-[![Issue reviver](https://github.com/google/gvisor/actions/workflows/issue_reviver.yml/badge.svg)](https://github.com/google/gvisor/actions/workflows/issue_reviver.yml)
-[![CodeQL](https://github.com/google/gvisor/actions/workflows/codeql.yml/badge.svg)](https://github.com/google/gvisor/actions/workflows/codeql.yml)
-[![gVisor chat](https://badges.gitter.im/gvisor/community.png)](https://gitter.im/gvisor/community)
-[![code search](https://img.shields.io/badge/code-search-blue)](https://cs.opensource.google/gvisor/gvisor)
-
-## What is g?
-
-**g** is a custom fork of Google's **gVisor** container sandbox
-
-New features:
-- `--uds-monitor=/path/to/host.sock` flag for `runsc`:
-    - Clones all container -> host uds traffic to a host uds socket:
-        - Data is wrapped in simple struct that contains direction and size
-    - Intended to be used with `--host-uds` on `all` or `open`
-
-**gVisor** provides a strong layer of isolation between running applications and
-the host operating system. It is an application kernel that implements a
-[Linux-like interface][linux]. Unlike Linux, it is written in a memory-safe
-language (Go) and runs in userspace.
-
-gVisor includes an [Open Container Initiative (OCI)][oci] runtime called `runsc`
-that makes it easy to work with existing container tooling. The `runsc` runtime
-integrates with Docker and Kubernetes, making it simple to run sandboxed
-containers.
-
-## What **isn't** gVisor?
-
-*   gVisor is **not a syscall filter** (e.g. `seccomp-bpf`), nor a wrapper over
-    Linux isolation primitives (e.g. `firejail`, AppArmor, etc.).
-*   gVisor is also **not a VM** in the everyday sense of the term (e.g.
-    VirtualBox, QEMU).
-
-**gVisor takes a distinct third approach**, providing many security benefits of
-VMs while maintaining the lower resource footprint, fast startup, and
-flexibility of regular userspace applications.
-
-## Why does gVisor exist?
-
-Containers are not a [**sandbox**][sandbox]. While containers have
-revolutionized how we develop, package, and deploy applications, using them to
-run untrusted or potentially malicious code without additional isolation is not
-a good idea. While using a single, shared kernel allows for efficiency and
-performance gains, it also means that container escape is possible with a single
-vulnerability.
-
-gVisor is an application kernel for containers. It limits the host kernel
-surface accessible to the application while still giving the application access
-to all the features it expects. Unlike most kernels, gVisor does not assume or
-require a fixed set of physical resources; instead, it leverages existing host
-kernel functionality and runs as a normal process. In other words, gVisor
-implements Linux by way of Linux.
-
-gVisor should not be confused with technologies and tools to harden containers
-against external threats, provide additional integrity checks, or limit the
-scope of access for a service. One should always be careful about what data is
-made available to a container.
-
-## Documentation
-
-User documentation and technical architecture, including quick start guides, can
-be found at [gvisor.dev][gvisor-dev].
-
-## Installing from source
-
-gVisor builds on x86_64 and ARM64. Other architectures may become available in
-the future.
-
-For the purposes of these instructions, [bazel][bazel] and other build
-dependencies are wrapped in a build container. It is possible to use
-[bazel][bazel] directly, or type `make help` for standard targets.
-
-### Requirements
-
-Make sure the following dependencies are installed:
-
-*   Linux 4.14.77+ ([older linux][old-linux])
-*   [Docker version 17.09.0 or greater][docker]
-
-### Building
-
-Build and install the `runsc` binary:
-
-```sh
-mkdir -p bin
-make copy TARGETS=runsc DESTINATION=bin/
-sudo cp ./bin/runsc /usr/local/bin
-```
-
-To build specific libraries or binaries, you can specify the target:
-
-```sh
-make build TARGETS="//pkg/tcpip:tcpip"
-```
-
-### Building directly with Bazel (without Docker)
-
-Using Bazel directly isn't recommended due to the extra overhead, but in order
-to get started:
-
--   Look at the [build dockerfile](images/default/Dockerfile) for the canonical
-    list of needed dependencies.
--   Install and use [bazelisk][bazelisk]. Otherwise, make sure your bazel
-    version matches the one listed in the [.bazelversion](.bazelversion) file.
-
-After setting up dependencies, using Bazel is similar to the Makefile:
-
-```sh
-bazel build //runsc:runsc
-```
-
-### Testing
-
-To run standard test suites, you can use:
-
-```sh
-make unit-tests
-make tests
-```
-
-To run specific tests, you can specify the target:
-
-```sh
-# Makefile
-make test TARGETS="//runsc:version_test"
-# Bazel
-bazel test //runsc:version_test
-```
-
-### Mac OS
-
-Some packages support running tests directly on macOS. At the time of this
-writing, gVisor requires bazel 8, which you can install via homebrew:
-
-```sh
-brew install bazel@8
-
-# You can then run the tests, e.g.:
-$(brew --prefix bazel@8)/bin/bazel test --macos_sdk_version=$(xcrun --show-sdk-version) -- //tools/nogo/... //tools/check{aligned,const,escape,linkname,locks,unsafe}/...
-```
-
-### Using `go get`
-
-This project uses [bazel][bazel] to build and manage dependencies. A synthetic
-`go` branch is maintained that is compatible with standard `go` tooling for
-convenience.
-
-For example, to build and install `runsc` directly from this branch:
-
-```sh
-echo "module runsc" > go.mod
-GO111MODULE=on go get gvisor.dev/gvisor/runsc@go
-CGO_ENABLED=0 GO111MODULE=on sudo -E go build -o /usr/local/bin/runsc gvisor.dev/gvisor/runsc
-```
-
-Subsequently, you can build and install the shim binary for `containerd`:
-
-```sh
-GO111MODULE=on sudo -E go build -o /usr/local/bin/containerd-shim-runsc-v1 gvisor.dev/gvisor/shim
-```
-
-Note that this branch is supported in a best effort capacity, and direct
-development on this branch is not supported. Development should occur on the
-`master` branch, which is then reflected into the `go` branch.
-
-## Community & Governance
-
-See [GOVERNANCE.md](GOVERNANCE.md) for project governance information.
-
-The [gvisor-users mailing list][gvisor-users-list] and
-[gvisor-dev mailing list][gvisor-dev-list] are good starting points for
-questions and discussion.
-
-## Security Policy
-
-See [SECURITY.md](SECURITY.md).
-
-## Contributing
-
-See [Contributing.md](CONTRIBUTING.md).
-
-[bazel]: https://bazel.build
-[docker]: https://www.docker.com
-[gvisor-users-list]: https://groups.google.com/forum/#!forum/gvisor-users
-[gvisor-dev]: https://gvisor.dev
-[gvisor-dev-list]: https://groups.google.com/forum/#!forum/gvisor-dev
-[linux]: https://en.wikipedia.org/wiki/Linux_kernel_interfaces
-[oci]: https://www.opencontainers.org
-[old-linux]: https://gvisor.dev/docs/user_guide/networking/#gso
-[sandbox]: https://en.wikipedia.org/wiki/Sandbox_(computer_security)
-[bazelisk]: https://github.com/bazelbuild/bazelisk
->>>>>>> 797b6e75
+This branch is a synthetic branch, containing only Go sources, that is
+compatible with standard Go tools. See the master branch for authoritative
+sources and tests.